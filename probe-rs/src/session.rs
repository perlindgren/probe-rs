--- conflicted
+++ resolved
@@ -1,22 +1,17 @@
 use crate::architecture::{
-<<<<<<< HEAD
     arm::{
-        memory::romtable::Component, memory::ADIMemoryInterface, ArmChipInfo,
-        ArmCommunicationInterface,
+        memory::{ADIMemoryInterface, Component},
+        ArmChipInfo, ArmCommunicationInterface, ArmCommunicationInterfaceState, SwvAccess,
     },
-    riscv::communication_interface::RiscvCommunicationInterface,
-=======
-    arm::{ArmChipInfo, ArmCommunicationInterface, ArmCommunicationInterfaceState},
     riscv::communication_interface::{
         RiscvCommunicationInterface, RiscvCommunicationInterfaceState,
     },
->>>>>>> b5a1ae72
 };
 use crate::config::{
     ChipInfo, MemoryRegion, RawFlashAlgorithm, RegistryError, Target, TargetSelector,
 };
 use crate::core::{Architecture, CoreState, SpecificCoreState};
-use crate::{Core, CoreType, Error, Probe};
+use crate::{Core, CoreType, Error, Memory, Probe};
 
 pub struct Session {
     target: Target,
@@ -61,13 +56,7 @@
 
 impl Session {
     /// Open a new session with a given debug target
-<<<<<<< HEAD
-    pub fn new(probe: Probe, target: impl Into<TargetSelector>) -> Result<Self, Error> {
-        let mut generic_probe = Some(probe);
-
-=======
     pub fn new(mut probe: Probe, target: impl Into<TargetSelector>) -> Result<Self, Error> {
->>>>>>> b5a1ae72
         let target = match target.into() {
             TargetSelector::Unspecified(name) => {
                 match crate::config::registry::get_target_by_name(name) {
@@ -122,7 +111,7 @@
                 (
                     (
                         SpecificCoreState::from_core_type(target.core_type),
-                        Core::create_state(),
+                        Core::create_state(0),
                     ),
                     ArchitectureInterfaceState::Arm(state),
                 )
@@ -132,7 +121,7 @@
                 (
                     (
                         SpecificCoreState::from_core_type(target.core_type),
-                        Core::create_state(),
+                        Core::create_state(0),
                     ),
                     ArchitectureInterfaceState::Riscv(state),
                 )
@@ -155,19 +144,8 @@
         // Use the first probe found.
         let probe = probes[0].open()?;
 
-<<<<<<< HEAD
-        match self.inner.borrow().architecture_session {
-            ArchitectureSession::Arm(ref arm_interface) => {
-                core.attach_arm(arm_interface.clone(), n)
-            }
-            ArchitectureSession::Riscv(ref riscv_interface) => {
-                core.attach_riscv(riscv_interface.clone(), n)
-            }
-        }
-=======
         // Attach to a chip.
         probe.attach(target)
->>>>>>> b5a1ae72
     }
 
     /// Lists the available cores with their number and their type.
@@ -179,39 +157,12 @@
             .collect()
     }
 
-<<<<<<< HEAD
-    pub fn attach_to_memory(&self, id: usize) -> Result<Memory, Error> {
-        match self.inner.borrow_mut().architecture_session {
-            ArchitectureSession::Arm(ref mut interface) => {
-                if let Ok(Some(memory)) = interface.dedicated_memory_interface() {
-                    Ok(memory)
-                } else {
-                    // TODO: Change this to actually grab the proper memory IF.
-                    // For now always use the ARM IF.
-                    let maps = interface.memory_access_ports()?;
-                    Ok(Memory::new(
-                        ADIMemoryInterface::<ArmCommunicationInterface>::new(
-                            interface.clone(),
-                            maps[id].id(),
-                        )
-                        .map_err(|(_i, e)| Error::architecture_specific(e))?,
-                    ))
-                }
-            }
-            ArchitectureSession::Riscv(ref _interface) => {
-                // We don't need a memory interface..
-                Ok(Memory::new_dummy())
-            }
-        }
-    }
-=======
     /// Attaches to the core with the given number.
     pub fn core(&mut self, n: usize) -> Result<Core<'_>, Error> {
         let (core, core_state) = self
             .cores
             .get_mut(n)
             .ok_or_else(|| Error::CoreNotFound(n))?;
->>>>>>> b5a1ae72
 
         self.interface_state
             .attach(&mut self.probe, core, core_state)
@@ -221,85 +172,73 @@
     pub(crate) fn flash_algorithms(&self) -> &[RawFlashAlgorithm] {
         &self.target.flash_algorithms
     }
-<<<<<<< HEAD
-
-    pub fn read_swv(&self) -> Result<Vec<u8>, Error> {
-        use crate::architecture::arm::SwvAccess;
-        match &mut self.inner.borrow_mut().architecture_session {
-            ArchitectureSession::Arm(interface) => interface.read_swv(),
-            _ => Err(Error::ArchitectureRequired(&["ARMv7", "ARMv8"])),
-        }
-    }
-
-    pub fn setup_tracing(&mut self, core: &mut Core) -> Result<(), Error> {
-        match self.inner.borrow_mut().architecture_session {
-            ArchitectureSession::Arm(ref mut interface) => {
-                let maps = interface.memory_access_ports()?;
-
-                let baseaddr = maps[core.id()].base_address();
-
-                let component = Component::try_parse(core, baseaddr as u64)
-                    .map_err(Error::architecture_specific)?;
-
-                crate::architecture::arm::component::setup_tracing(core, &component)
-            }
-            _ => Err(Error::ArchitectureRequired(&["ARMv7", "ARMv8"])),
-        }
-    }
-
-    pub fn trace_enable(&mut self, core: &mut Core) -> Result<(), Error> {
-        crate::architecture::arm::component::trace_enable(core)
-    }
-
-    pub fn enable_data_trace(
-        &mut self,
-        core: &mut Core,
-        unit: usize,
-        address: u32,
-    ) -> Result<(), Error> {
-        match self.inner.borrow_mut().architecture_session {
-            ArchitectureSession::Arm(ref mut interface) => {
-                let maps = interface.memory_access_ports()?;
-
-                let baseaddr = maps[core.id()].base_address();
-
-                let component = Component::try_parse(&mut core.memory(), baseaddr as u64)
-                    .map_err(Error::architecture_specific)?;
-
-                crate::architecture::arm::component::enable_data_trace(
-                    core, &component, unit, address,
-                )
-            }
-            _ => Err(Error::ArchitectureRequired(&["ARMv7", "ARMv8"])),
-        }
-    }
-}
-
-fn try_arm_autodetect(probe: Probe) -> (Probe, Result<Option<ChipInfo>, Error>) {
-    if probe.has_dap_interface() {
-        log::debug!("Autodetect: Trying DAP interface...");
-
-        let arm_interface = ArmCommunicationInterface::new(probe);
-
-        match arm_interface {
-            Ok(arm_interface) => {
-                let (arm_interface, found_chip) = ArmChipInfo::read_from_rom_table(arm_interface);
-                let found_chip = found_chip.unwrap_or_else(|e| {
-                    log::info!("Error during auto-detection of ARM chips: {}", e);
-                    None
-                });
-
-                // This will always work, the interface is created and used only in this function
-                let probe = arm_interface.close().unwrap();
-
-                let found_chip = found_chip.map(ChipInfo::from);
-=======
+
+    pub fn read_swv(&mut self) -> Result<Vec<u8>, Error> {
+        let state = match &mut self.interface_state {
+            ArchitectureInterfaceState::Arm(state) => state,
+            _ => return Err(Error::ArchitectureRequired(&["ARMv7", "ARMv8"])),
+        };
+        let mut interface = ArmCommunicationInterface::new(&mut self.probe, state)?.unwrap();
+
+        interface.read_swv()
+    }
+
+    pub fn setup_tracing(&mut self) -> Result<(), Error> {
+        let component = {
+            let state = match &mut self.interface_state {
+                ArchitectureInterfaceState::Arm(state) => state,
+                _ => return Err(Error::ArchitectureRequired(&["ARMv7", "ARMv8"])),
+            };
+            let mut interface = ArmCommunicationInterface::new(&mut self.probe, state)?.unwrap();
+
+            let ap = interface.memory_access_ports()[0].id();
+            let baseaddr = interface.memory_access_ports()[0].base_address();
+
+            let mut memory = Memory::new(
+                ADIMemoryInterface::<ArmCommunicationInterface>::new(interface.reborrow(), ap)
+                    .map_err(Error::architecture_specific)?,
+            );
+            let component = Component::try_parse(&mut memory, baseaddr as u64)
+                .map_err(Error::architecture_specific)?;
+            component
+        };
+
+        let mut core = self.core(0)?;
+        crate::architecture::arm::component::setup_tracing(&mut core, &component)
+    }
+
+    pub fn trace_enable(&mut self) -> Result<(), Error> {
+        crate::architecture::arm::component::trace_enable(&mut self.core(0)?)
+    }
+
+    pub fn enable_data_trace(&mut self, unit: usize, address: u32) -> Result<(), Error> {
+        let component = {
+            let state = match &mut self.interface_state {
+                ArchitectureInterfaceState::Arm(state) => state,
+                _ => return Err(Error::ArchitectureRequired(&["ARMv7", "ARMv8"])),
+            };
+            let mut interface = ArmCommunicationInterface::new(&mut self.probe, state)?.unwrap();
+
+            let ap = interface.memory_access_ports()[0].id();
+            let baseaddr = interface.memory_access_ports()[0].base_address();
+
+            let mut memory = Memory::new(
+                ADIMemoryInterface::<ArmCommunicationInterface>::new(interface.reborrow(), ap)
+                    .map_err(Error::architecture_specific)?,
+            );
+            let component = Component::try_parse(&mut memory, baseaddr as u64)
+                .map_err(Error::architecture_specific)?;
+            component
+        };
+
+        let mut core = self.core(0)?;
+        crate::architecture::arm::component::enable_data_trace(&mut core, &component, unit, address)
+    }
 
     /// Returns the memory map of the target.
     pub fn memory_map(&self) -> &[MemoryRegion] {
         &self.target.memory_map
     }
->>>>>>> b5a1ae72
 
     /// Return the `Architecture` of the currently connected chip.
     pub fn architecture(&self) -> Architecture {
